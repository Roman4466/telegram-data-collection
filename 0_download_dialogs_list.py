import argparse
import os

import telethon
from telethon import TelegramClient

from utils.utils import init_config, save_dialog


def init_args():
    """
    Initialize arguments

    :return: argparse.Namespace
    """
    parser = argparse.ArgumentParser(
        description="Download dialogs list for user."
    )

    parser.add_argument(
        "--dialogs_limit", type=int, help="number of dialogs", required=True
    )
    parser.add_argument(
        "--config_path",
        type=str,
        help="path to config file",
        default=os.path.join("config", "config.json"),
    )
    parser.add_argument("--debug_mode", type=int, help="Debug mode", default=0)
    parser.add_argument("--session_name", type=str, help="session name", default="tmp")

    # read arguments from terminal
    return parser.parse_args()


async def save_dialogs(client, dialogs_limit):
    dialogs = await client.get_dialogs()

    # Getting id for each dialog in the list of dialogs
    for n_dialog, dialog in enumerate(dialogs):
        if dialogs_limit == n_dialog:
            exit(0)
            
        dialog_id = dialog.id
        dialog_name = dialog.name
        dialog_members = []

        print(f"dialog #{dialog_id}")

        dialog_type = ""
        if dialog.is_user:
            dialog_type = "Private dialog"
        elif dialog.is_group:
            dialog_type = "Group"
        elif dialog.is_channel:
            dialog_type = "Channel"

        try:
            users = await client.get_participants(dialog)

            for user in users:
                if user.username is not None:
                    user_data = {
                        "first_name": user.first_name,
                        "last_name": user.last_name,
                        "username": user.username,
                        "phone": user.phone,
                    }
                    dialog_members.append(user_data)

        except telethon.errors.rpcerrorlist.ChatAdminRequiredError as error:
            print("ERROR\n", error)

<<<<<<< HEAD
    save_dialog(dialog_id, dialog_name, dialog_members, dialog_type, DIALOGS_LIST_FOLDER)
=======
        save_dialog(dialog_id, dialog_name, dialog_members, dialog_type, DIALOGS_LIST_FOLDER)
>>>>>>> 66c6378f


if __name__ == "__main__":
    args = init_args()

    CONFIG_PATH = args.config_path
    DEBUG_MODE = args.debug_mode
    DIALOGS_LIMIT = args.dialogs_limit
    SESSION_NAME = args.session_name

    config = init_config(CONFIG_PATH)
    client = TelegramClient(SESSION_NAME, config["api_id"], config["api_hash"])

    DIALOGS_LIST_FOLDER = config["dialogs_list_folder"]

    # save dialogs
    with client:
        client.loop.run_until_complete(save_dialogs(client, DIALOGS_LIMIT))<|MERGE_RESOLUTION|>--- conflicted
+++ resolved
@@ -71,11 +71,7 @@
         except telethon.errors.rpcerrorlist.ChatAdminRequiredError as error:
             print("ERROR\n", error)
 
-<<<<<<< HEAD
-    save_dialog(dialog_id, dialog_name, dialog_members, dialog_type, DIALOGS_LIST_FOLDER)
-=======
         save_dialog(dialog_id, dialog_name, dialog_members, dialog_type, DIALOGS_LIST_FOLDER)
->>>>>>> 66c6378f
 
 
 if __name__ == "__main__":
